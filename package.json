{
<<<<<<< HEAD
  "name": "serverless-webpack-prisma-fork",
  "version": "1.0.2",
  "repository": "https://github.com/enviromike/serverless-webpack-prisma.git",
  "author": "michael.oconnor@envirosparkenergy.com",
=======
  "name": "serverless-webpack-prisma",
  "version": "1.2.0",
  "repository": "https://github.com/danieluhm2004/serverless-webpack-prisma.git",
  "author": "danieluhm2004 <iam@dan.al>",
>>>>>>> 65ec6d4d
  "description": "When using serverless webpack, you can save up to 50% of package capacity by deleting unnecessary Prisma engine.",
  "main": "src/index.js",
  "license": "MIT",
  "keywords": [
    "serverless",
    "serverless-webpack-fork",
    "lambda",
    "prisma",
    "webpack"
  ],
  "scripts": {
    "test": "jest"
  },
  "dependencies": {
    "fast-glob": "^3.3.1",
    "fs-extra": "^11.1.1",
    "lodash": "^4.17.21"
  },
  "devDependencies": {
    "@types/jest": "^29.5.4",
    "husky": "^8.0.3",
    "jest": "^29.6.3"
  },
  "peerDependencies": {
    "serverless": "3.x"
  },
  "engines": {
    "node": ">=14.0"
  }
}<|MERGE_RESOLUTION|>--- conflicted
+++ resolved
@@ -1,15 +1,8 @@
 {
-<<<<<<< HEAD
-  "name": "serverless-webpack-prisma-fork",
-  "version": "1.0.2",
-  "repository": "https://github.com/enviromike/serverless-webpack-prisma.git",
-  "author": "michael.oconnor@envirosparkenergy.com",
-=======
   "name": "serverless-webpack-prisma",
   "version": "1.2.0",
   "repository": "https://github.com/danieluhm2004/serverless-webpack-prisma.git",
   "author": "danieluhm2004 <iam@dan.al>",
->>>>>>> 65ec6d4d
   "description": "When using serverless webpack, you can save up to 50% of package capacity by deleting unnecessary Prisma engine.",
   "main": "src/index.js",
   "license": "MIT",
