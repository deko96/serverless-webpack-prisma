'use strict';

const childProcess = require('child_process');
const { join, relative, isAbsolute } = require('path');
const fse = require('fs-extra');
const glob = require('fast-glob');
const _ = require('lodash');

<<<<<<< HEAD
class ServerlessWebpackPrisma {
  engines = [
    'node_modules/.prisma/client/libquery_engine*',
    '!node_modules/.prisma/client/libquery_engine-rhel*',

    'node_modules/prisma/libquery_engine*',
    '!node_modules/prisma/libquery_engine-rhel*',

    'node_modules/@prisma/engines/libquery_engine*',
    '!node_modules/@prisma/engines/libquery_engine-rhel*',

    'node_modules/@prisma/engines/migration-engine*',
    '!node_modules/@prisma/engines/migration-engine-rhel*',

    'node_modules/@prisma/engines/schema-engine*',
    '!node_modules/@prisma/engines/schema-engine-rhel*',

    'node_modules/prisma/node_modules/@prisma/engines/schema-engine*',
    '!node_modules/prisma/node_modules/@prisma/engines/schema-engine-rhel*',

    'node_modules/prisma/engines/schema-engine*',
    '!node_modules/prisma/engines/schema-engine-rhel*',

    'node_modules/@prisma/engines/prisma-fmt*',
    '!node_modules/@prisma/engines/prisma-fmt-rhel*',

    'node_modules/@prisma/engines/introspection-engine*',
    '!node_modules/@prisma/engines/introspection-engine-rhel*',
  ];
=======
const archPrefix = {
  arm64: "linux-arm64",
  x86_64: "rhel"
}
>>>>>>> 7a916aa1

class ServerlessWebpackPrisma {
  constructor(serverless, options) { 
    this.serverless = serverless;
    this.options = options;
    this.commands = {};
    this.hooks = {
      'after:webpack:package:packExternalModules':
        this.onBeforeWebpackPackage.bind(this),
    };
    
  }

  getEngines() {
    const prefix = archPrefix[this.getArchitecture()];
    return [
      'node_modules/.prisma/client/libquery_engine*',
      `!node_modules/.prisma/client/libquery_engine-${prefix}*`,
  
      'node_modules/prisma/libquery_engine*',
      `!node_modules/prisma/libquery_engine-${prefix}*`,
  
      'node_modules/@prisma/engines/libquery_engine*',
      `!node_modules/@prisma/engines/libquery_engine-${prefix}*`,
  
      'node_modules/@prisma/engines/migration-engine*',
      `!node_modules/@prisma/engines/migration-engine-${prefix}*`,
  
      'node_modules/@prisma/engines/prisma-fmt*',
      `!node_modules/@prisma/engines/prisma-fmt-${prefix}*`,
  
      'node_modules/@prisma/engines/introspection-engine*',
      `!node_modules/@prisma/engines/introspection-engine-${prefix}*`,
    ];
  }

  onBeforeWebpackPackage() {
    const prismaPath = this.getPrismaPath();
    const webpackOutputPath = this.getWebpackOutputPath();
    const prismaDir = join(prismaPath, 'prisma');
    const webpackOutputDir = webpackOutputPath
      ? join(webpackOutputPath, '.webpack')
      : join(prismaPath, '.webpack');
    const functionNames = this.getFunctionNamesForProcess();
    for (const functionName of functionNames) {
      const cwd = join(webpackOutputDir, functionName);
      if (this.getDepsParam()) this.installPrismaPackage({ cwd });
      this.attachPrismaSchemaToFunction({ functionName, cwd, prismaDir });
      this.generatePrismaSchema({ functionName, cwd });
      this.deleteUnusedEngines({ functionName, cwd });
      if (this.getDepsParam()) this.removePrismaPackage({ cwd });
    }
  }

  getArchitecture() {
    return _.get(this.serverless, 'service.provider.architecture', 'x86_64');
  }

  getPackageManager() {
    return _.get(this.serverless, 'service.custom.webpack.packager', 'npm');
  }

  runPackageInstallCommand({ packageName, cwd, dev }) {
    let params = '';
    if (dev) params += '-D ';
    const command =
      this.getPackageManager() === 'npm'
        ? `npm install ${params}${packageName}`
        : `yarn add ${params}${packageName}`;
    childProcess.execSync(command, { cwd });
  }

  runPackageRemoveCommand({ packageName, cwd }) {
    const command =
      this.getPackageManager() === 'npm'
        ? `npm remove ${packageName}`
        : `yarn remove ${packageName}`;
    childProcess.execSync(command, { cwd });
  }

  installPrismaPackage({ cwd }) {
    this.serverless.cli.log('Install prisma devDependencies for generate');
    this.runPackageInstallCommand({ packageName: 'prisma', cwd, dev: true });
  }

  removePrismaPackage({ cwd }) {
    this.serverless.cli.log('Remove prisma devDependencies');
    this.runPackageRemoveCommand({ packageName: 'prisma', cwd });
  }

  attachPrismaSchemaToFunction(attributes) {
    if (this.useSymLinkForPrismaSchemaParam()) {
      this.symLinkPrismaSchemaToFunction(attributes);
    } else {
      this.copyPrismaSchemaToFunction(attributes);
    }
  }

  symLinkPrismaSchemaToFunction({
    functionName,
    cwd,
    prismaDir,
    processCwd = process.cwd(),
  }) {
    const targetPrismaDir = join(cwd, 'prisma');
    const sourcePrismaDir = isAbsolute(prismaDir)
      ? prismaDir
      : join(processCwd, prismaDir);
    const relativePath = relative(cwd, sourcePrismaDir);
    this.serverless.cli.log(`Sym linking prisma schema for ${functionName}...`);
    childProcess.execSync(`ln -s ${relativePath} prisma`, { cwd });
  }

  copyPrismaSchemaToFunction({ functionName, cwd, prismaDir }) {
    const targetPrismaDir = join(cwd, 'prisma');
    this.serverless.cli.log(`Copy prisma schema for ${functionName}...`);
    fse.copySync(prismaDir, targetPrismaDir);
  }

  generateCommand() {
    let command = 'npx prisma generate';
    if (this.isDataProxyParam()) {
      this.serverless.cli.log(`Prisma data proxy is enabled.`);
      command += ' --data-proxy';
    }

    return command;
  }

  generatePrismaSchema({ functionName, cwd }) {
    this.serverless.cli.log(`Generate prisma client for ${functionName}...`);
    childProcess.execSync(this.generateCommand(), { cwd });
  }

  deleteUnusedEngines({ cwd }) {
    const unusedEngines = glob.sync(this.getEngines(), { cwd });
    if (unusedEngines.length <= 0) return;
    this.serverless.cli.log(`Remove unused prisma engine:`);
    unusedEngines.forEach((engine) => {
      this.serverless.cli.log(`  - ${engine}`);
      const enginePath = join(cwd, engine);
      fse.removeSync(enginePath, { force: true });
    });
  }

  getFunctionNamesForProcess() {
    const packageIndividually =
      this.serverless.configurationInput.package &&
      this.serverless.configurationInput.package.individually;
    return packageIndividually ? this.getAllNodeFunctions() : ['service'];
  }

  getPrismaPath() {
    return _.get(
      this.serverless,
      'service.custom.prisma.prismaPath',
      this.serverless.config.servicePath
    );
  }

  getIgnoredFunctionNames() {
    return _.get(this.serverless, 'service.custom.prisma.ignoreFunctions', []);
  }

  getWebpackOutputPath() {
    return _.get(
      this.serverless,
      'service.custom.webpack.webpackOutputPath',
      this.serverless.config.servicePath
    );
  }

  getDepsParam() {
    return _.get(this.serverless, 'service.custom.prisma.installDeps', true);
  }

  isDataProxyParam() {
    return _.get(this.serverless, 'service.custom.prisma.dataProxy', false);
  }

  useSymLinkForPrismaSchemaParam() {
    return _.get(
      this.serverless,
      'service.custom.prisma.useSymLinkForPrisma',
      false
    );
  }

  // Ref: https://github.com/serverless-heaven/serverless-webpack/blob/4785eb5e5520c0ce909b8270e5338ef49fab678e/lib/utils.js#L115
  getAllNodeFunctions() {
    const functions = this.serverless.service.getAllFunctions();

    return functions.filter((funcName) => {
      if (this.getIgnoredFunctionNames().includes(funcName)) {
        return false;
      }
      const func = this.serverless.service.getFunction(funcName);

      // if `uri` is provided or simple remote image path, it means the
      // image isn't built by Serverless so we shouldn't take care of it
      if (
        (func.image && func.image.uri) ||
        (func.image && typeof func.image == 'string')
      ) {
        return false;
      }

      return this.isNodeRuntime(
        func.runtime || this.serverless.service.provider.runtime || 'nodejs'
      );
    });
  }

  isNodeRuntime(runtime) {
    return runtime.match(/node/);
  }
}

module.exports = ServerlessWebpackPrisma;<|MERGE_RESOLUTION|>--- conflicted
+++ resolved
@@ -6,45 +6,8 @@
 const glob = require('fast-glob');
 const _ = require('lodash');
 
-<<<<<<< HEAD
 class ServerlessWebpackPrisma {
-  engines = [
-    'node_modules/.prisma/client/libquery_engine*',
-    '!node_modules/.prisma/client/libquery_engine-rhel*',
-
-    'node_modules/prisma/libquery_engine*',
-    '!node_modules/prisma/libquery_engine-rhel*',
-
-    'node_modules/@prisma/engines/libquery_engine*',
-    '!node_modules/@prisma/engines/libquery_engine-rhel*',
-
-    'node_modules/@prisma/engines/migration-engine*',
-    '!node_modules/@prisma/engines/migration-engine-rhel*',
-
-    'node_modules/@prisma/engines/schema-engine*',
-    '!node_modules/@prisma/engines/schema-engine-rhel*',
-
-    'node_modules/prisma/node_modules/@prisma/engines/schema-engine*',
-    '!node_modules/prisma/node_modules/@prisma/engines/schema-engine-rhel*',
-
-    'node_modules/prisma/engines/schema-engine*',
-    '!node_modules/prisma/engines/schema-engine-rhel*',
-
-    'node_modules/@prisma/engines/prisma-fmt*',
-    '!node_modules/@prisma/engines/prisma-fmt-rhel*',
-
-    'node_modules/@prisma/engines/introspection-engine*',
-    '!node_modules/@prisma/engines/introspection-engine-rhel*',
-  ];
-=======
-const archPrefix = {
-  arm64: "linux-arm64",
-  x86_64: "rhel"
-}
->>>>>>> 7a916aa1
-
-class ServerlessWebpackPrisma {
-  constructor(serverless, options) { 
+  constructor(serverless, options) {
     this.serverless = serverless;
     this.options = options;
     this.commands = {};
@@ -52,29 +15,41 @@
       'after:webpack:package:packExternalModules':
         this.onBeforeWebpackPackage.bind(this),
     };
-    
+  }
+
+  getArchitectures() {
+    return { arm64: 'linux-arm64', x86_64: 'rhel' };
   }
 
   getEngines() {
-    const prefix = archPrefix[this.getArchitecture()];
+    const prefix = this.getArchitectures()[this.getArchitecture()];
     return [
       'node_modules/.prisma/client/libquery_engine*',
       `!node_modules/.prisma/client/libquery_engine-${prefix}*`,
-  
+
       'node_modules/prisma/libquery_engine*',
       `!node_modules/prisma/libquery_engine-${prefix}*`,
-  
+
       'node_modules/@prisma/engines/libquery_engine*',
       `!node_modules/@prisma/engines/libquery_engine-${prefix}*`,
-  
+
       'node_modules/@prisma/engines/migration-engine*',
       `!node_modules/@prisma/engines/migration-engine-${prefix}*`,
-  
+
       'node_modules/@prisma/engines/prisma-fmt*',
       `!node_modules/@prisma/engines/prisma-fmt-${prefix}*`,
-  
+
       'node_modules/@prisma/engines/introspection-engine*',
       `!node_modules/@prisma/engines/introspection-engine-${prefix}*`,
+
+      'node_modules/@prisma/engines/schema-engine*',
+      `!node_modules/@prisma/engines/schema-engine-${prefix}*`,
+
+      'node_modules/prisma/node_modules/@prisma/engines/schema-engine*',
+      `!node_modules/prisma/node_modules/@prisma/engines/schema-engine-${prefix}*`,
+
+      'node_modules/prisma/engines/schema-engine*',
+      `!node_modules/prisma/engines/schema-engine-${prefix}*`,
     ];
   }
 
