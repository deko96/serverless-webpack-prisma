--- conflicted
+++ resolved
@@ -6,31 +6,7 @@
 const glob = require('fast-glob');
 const _ = require('lodash');
 
-<<<<<<< HEAD
-class ServerlessWebpackPrismaFork {
-  engines = [
-    'node_modules/.prisma/client/libquery_engine*',
-    '!node_modules/.prisma/client/libquery_engine-rhel*',
-
-    'node_modules/prisma/libquery_engine*',
-    '!node_modules/prisma/libquery_engine-rhel*',
-
-    'node_modules/@prisma/engines/libquery_engine*',
-    '!node_modules/@prisma/engines/libquery_engine-rhel*',
-
-    'node_modules/@prisma/engines/migration-engine*',
-    '!node_modules/@prisma/engines/migration-engine-rhel*',
-
-    'node_modules/@prisma/engines/prisma-fmt*',
-    '!node_modules/@prisma/engines/prisma-fmt-rhel*',
-
-    'node_modules/@prisma/engines/introspection-engine*',
-    '!node_modules/@prisma/engines/introspection-engine-rhel*',
-  ];
-
-=======
 class ServerlessWebpackPrisma {
->>>>>>> 65ec6d4d
   constructor(serverless, options) {
     this.serverless = serverless;
     this.options = options;
@@ -103,15 +79,15 @@
     return _.get(this.serverless, 'service.custom.webpack.packager', 'npm');
   }
 
-  getPrismaVerisonParam () {
-    return _.get(this.serverless, 'service.custom.prisma.version', "");
+  getPrismaVerisonParam() {
+    return _.get(this.serverless, 'service.custom.prisma.version', '');
   }
 
   runPackageInstallCommand({ packageName, cwd, dev }) {
     let params = '';
     let version = this.getPrismaVerisonParam();
     if (dev) params += '-D ';
-    if (version) version = `@${version}`; 
+    if (version) version = `@${version}`;
     const command =
       this.getPackageManager() === 'npm'
         ? `npm install ${params}${packageName}${version}`
@@ -151,7 +127,6 @@
     prismaDir,
     processCwd = process.cwd(),
   }) {
-    const targetPrismaDir = join(cwd, 'prisma');
     const sourcePrismaDir = isAbsolute(prismaDir)
       ? prismaDir
       : join(processCwd, prismaDir);
